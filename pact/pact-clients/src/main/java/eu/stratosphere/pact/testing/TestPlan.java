/***********************************************************************************************************************
 *
 * Copyright (C) 2010 by the Stratosphere project (http://stratosphere.eu)
 *
 * Licensed under the Apache License, Version 2.0 (the "License"); you may not use this file except in compliance with
 * the License. You may obtain a copy of the License at
 *
 *     http://www.apache.org/licenses/LICENSE-2.0
 *
 * Unless required by applicable law or agreed to in writing, software distributed under the License is distributed on
 * an "AS IS" BASIS, WITHOUT WARRANTIES OR CONDITIONS OF ANY KIND, either express or implied. See the License for the
 * specific language governing permissions and limitations under the License.
 *
 **********************************************************************************************************************/

package eu.stratosphere.pact.testing;

import java.io.Closeable;
import java.io.File;
import java.io.IOException;
import java.util.ArrayList;
import java.util.Collection;
import java.util.IdentityHashMap;
import java.util.Iterator;
import java.util.LinkedList;
import java.util.List;
import java.util.Map;
import java.util.Set;

import junit.framework.Assert;
import junit.framework.AssertionFailedError;

import org.junit.internal.ArrayComparisonFailure;

import eu.stratosphere.nephele.configuration.Configuration;
import eu.stratosphere.nephele.configuration.GlobalConfiguration;
import eu.stratosphere.nephele.execution.Environment;
import eu.stratosphere.nephele.execution.ExecutionFailureException;
import eu.stratosphere.nephele.execution.ExecutionListener;
import eu.stratosphere.nephele.execution.ExecutionState;
import eu.stratosphere.nephele.execution.librarycache.LibraryCacheManager;
import eu.stratosphere.nephele.executiongraph.ExecutionGraph;
import eu.stratosphere.nephele.executiongraph.ExecutionVertex;
import eu.stratosphere.nephele.executiongraph.GraphConversionException;
import eu.stratosphere.nephele.executiongraph.InternalJobStatus;
import eu.stratosphere.nephele.fs.FileStatus;
import eu.stratosphere.nephele.fs.FileSystem;
import eu.stratosphere.nephele.fs.Path;
import eu.stratosphere.nephele.jobgraph.JobGraph;
import eu.stratosphere.nephele.jobmanager.InputSplitAssigner;
import eu.stratosphere.nephele.jobmanager.scheduler.local.LocalScheduler;
import eu.stratosphere.nephele.taskmanager.AbstractTaskResult;
import eu.stratosphere.nephele.taskmanager.TaskSubmissionResult;
import eu.stratosphere.nephele.util.StringUtils;
import eu.stratosphere.pact.common.contract.Contract;
import eu.stratosphere.pact.common.contract.DataSinkContract;
import eu.stratosphere.pact.common.contract.DataSourceContract;
import eu.stratosphere.pact.common.plan.Plan;
import eu.stratosphere.pact.common.plan.Visitor;
import eu.stratosphere.pact.common.type.Key;
import eu.stratosphere.pact.common.type.KeyValuePair;
import eu.stratosphere.pact.common.type.Value;
import eu.stratosphere.pact.common.type.base.PactDouble;
import eu.stratosphere.pact.common.util.PactConfigConstants;
import eu.stratosphere.pact.compiler.PactCompiler;
import eu.stratosphere.pact.compiler.costs.FixedSizeClusterCostEstimator;
import eu.stratosphere.pact.compiler.jobgen.JobGraphGenerator;
import eu.stratosphere.pact.compiler.plan.OptimizedPlan;
import eu.stratosphere.pact.compiler.plan.OptimizerNode;
import eu.stratosphere.pact.compiler.plan.PactConnection;
import eu.stratosphere.pact.runtime.task.util.OutputEmitter.ShipStrategy;
import eu.stratosphere.pact.testing.ioformats.SequentialInputFormat;
import eu.stratosphere.pact.testing.ioformats.SequentialOutputFormat;

/**
 * The primary resource to test one or more implemented PACT stubs. It is
 * created in a unit tests and performs the following operations.
 * <ul>
 * <li>Adds {@link DataSourceContract}s and {@link DataSinkContract}s if not explicitly specified,
 * <li>locally runs the PACT stubs,
 * <li>checks the results against the pairs as specified in {@link #getExpectedOutput()}, and
 * <li>provides comfortable access to the results with {@link #getActualOutput()}. <br>
 * </ul>
 * <br>
 * The typical usage is inside a unit test. And might look like one of the
 * following examples. <br>
 * <br>
 * <b>Test complete plan<br>
 * <code><pre>
 *    // build plan
 *    DataSourceContract&lt;Key, Value&gt; source = ...;
 *    MapContract&lt;Key, Value, Key, Value&gt; map = new MapContract&lt;Key, Value, Key, Value&gt;(IdentityMap.class, "Map");
 *    map.setInput(source);    
 *    DataSinkContract&lt;Key, Value&gt; output = ...;
 *    output.setInput(map);
 *    // configure test
 *    TestPlan testPlan = new TestPlan(output);
 *    testPlan.getExpectedOutput(output).fromFile(...);
 *    testPlan.run();
 * </pre></code> <b>Test plan with ad-hoc source and sink<br>
 * <code><pre>
 *    // build plan
 *    MapContract&lt;Key, Value, Key, Value&gt; map = new MapContract&lt;Key, Value, Key, Value&gt;(IdentityMap.class, "Map");
 *    // configure test
 *    TestPlan testPlan = new TestPlan(map);
 *    testPlan.getInput().add(pair1).add(pair2).add(pair3);
 *    testPlan.getExpectedOutput(output).add(pair1).add(pair2).add(pair3);
 *    testPlan.run();
 * </pre></code> <b>Access ad-hoc source and sink of Testplan<br>
 * <code><pre>
 *    // build plan
 *    MapContract&lt;Key, Value, Key, Value&gt; map = new MapContract&lt;Key, Value, Key, Value&gt;(IdentityMap.class, "Map");
 *    // configure test
 *    TestPlan testPlan = new TestPlan(map);
 *    testPlan.getInput().add(randomInput1).add(randomInput2).add(randomInput3);
 *    testPlan.run();
 *    // custom assertions
 *    Assert.assertEquals(testPlan.getInput(), testPlan.getOutput());
 * </pre></code> <br>
 * 
 * @author Arvid Heise
 */
@SuppressWarnings("deprecation")
public class TestPlan implements Closeable {
	private static final class CostEstimator extends
			FixedSizeClusterCostEstimator {
		private CostEstimator() {
			super();
		}
		//
		// @Override
		// public void getBroadcastCost(OptimizerNode target, OptimizerNode
		// source, Costs costs) {
		// costs.setNetworkCost(Long.MAX_VALUE);
		// }
	}

	private final class ExecutionExceptionHandler implements ExecutionListener {
		private final ExecutionVertex executionVertex;

		private ExecutionExceptionHandler(final ExecutionVertex executionVertex) {
			this.executionVertex = executionVertex;
		}

		@Override
		public void executionStateChanged(final Environment ee,
				final ExecutionState newExecutionState,
				final String optionalMessage) {
			if (newExecutionState == ExecutionState.FAILED) {
				TestPlan.this.erroneousVertex = this.executionVertex;
				TestPlan.this.executionError = optionalMessage;
				ee.cancelExecution();			
			}
		}

		@Override
		public void userThreadFinished(final Environment ee,
				final Thread userThread) {
		}

		@Override
		public void userThreadStarted(final Environment ee,
				final Thread userThread) {
		}
	}

	private final Map<DataSinkContract<?, ?>, TestPairs<?, ?>> actualOutputs = new IdentityHashMap<DataSinkContract<?, ?>, TestPairs<?, ?>>();

	private final Contract[] contracts;

	private int degreeOfParallelism = 1;
	
	private double doubleDelta = 0;

	private volatile ExecutionVertex erroneousVertex = null;

	private volatile String executionError = null;

	private final Map<DataSinkContract<?, ?>, TestPairs<?, ?>> expectedOutputs = new IdentityHashMap<DataSinkContract<?, ?>, TestPairs<?, ?>>();

	private final Map<DataSourceContract<?, ?>, TestPairs<?, ?>> inputs = new IdentityHashMap<DataSourceContract<?, ?>, TestPairs<?, ?>>();

	private final MockInstanceManager instanceManager = new MockInstanceManager();

	private final List<DataSinkContract<?, ?>> sinks = new ArrayList<DataSinkContract<?, ?>>();

	private final List<DataSourceContract<?, ?>> sources = new ArrayList<DataSourceContract<?, ?>>();

	/**
	 * Initializes TestPlan with the given {@link Contract}s. Like the original {@link Plan}, the contracts may be
	 * {@link DataSinkContract}s. However, it
	 * is also possible to add arbitrary Contracts, to which DataSinkContracts
	 * are automatically added.
	 * 
	 * @param contracts
	 *        a list of Contracts with at least one element.
	 */
	public TestPlan(final Contract... contracts) {
		if (contracts.length == 0)
			throw new IllegalArgumentException();

		final Configuration config = new Configuration();
		config.setString(PactConfigConstants.DEFAULT_INSTANCE_TYPE_KEY,
				"standard,1,1,200,1,1");
		GlobalConfiguration.includeConfiguration(config);

		this.contracts = new InputOutputAdder().process(contracts);

		this.findSinksAndSources();

		TestPlanTestCase.addTestPlan(this);
	}

	/**
<<<<<<< HEAD
	 * Initializes TestPlan with the given {@link Contract}s. Like the original {@link Plan}, the contracts may be
	 * {@link DataSinkContract}s. However, it
	 * is also possible to add arbitrary Contracts, to which DataSinkContracts
	 * are automatically added.
	 * 
	 * @param contracts
	 *        a list of Contracts with at least one element.
	 */
	public TestPlan(final Collection<? extends Contract> contracts) {
		this(contracts.toArray(new Contract[contracts.size()]));
	}

	/**
	 * Returns all {@link DataSinkContract}s of this test plan.
	 * 
	 * @return the sinks
	 */
	public List<DataSinkContract<?, ?>> getSinks() {
		return sinks;
	}

=======
	 * Set the allowed delta for PactDouble values. This is important because of inaccuracies
	 * related to floating point calculation.
	 * 
	 * @param delta the delta that the actual value is allowed to differ from the expected value.
	 */
	public void setAllowedPactDoubleDelta(double delta) {
		doubleDelta = delta;
	}
	
	/**
	 * Allowed delta for PactDouble values, default value is 0;
	 * 
	 * @return the allowed delta
	 */
	public double getAllowedPactDoubleDelta() {
		return doubleDelta;
	}
	
>>>>>>> 1bfeeaea
	/**
	 * Locally executes the {@link ExecutionGraph}.
	 */
	private void execute(final ExecutionGraph eg,
			final LocalScheduler localScheduler)
			throws ExecutionFailureException {
		while (!eg.isExecutionFinished()
				&& eg.getJobStatus() != InternalJobStatus.FAILED) {
			// get the next executable vertices
			final Set<ExecutionVertex> verticesReadyToBeExecuted = localScheduler
					.getVerticesReadyToBeExecuted();
			for (final ExecutionVertex executionVertex : verticesReadyToBeExecuted) {
				if (executionVertex.isInputVertex())
					InputSplitAssigner.assignInputSplits(executionVertex);

				executionVertex.getEnvironment().registerExecutionListener(
						new ExecutionExceptionHandler(executionVertex));
				final TaskSubmissionResult submissionResult = executionVertex
						.startTask();

				if (submissionResult.getReturnCode() == AbstractTaskResult.ReturnCode.ERROR)
					fail(submissionResult.getDescription());
			}

			try {
				Thread.sleep(10);
			} catch (final InterruptedException e) {
			}
		}

		// these fields are set by the ExecutionExceptionHandler in case of an
		// error
		if (this.executionError != null)
			fail(this.executionError, this.erroneousVertex);
	}

	/**
	 * Traverses the plan for all sinks and sources.
	 */
	private void findSinksAndSources() {
		for (final Contract contract : this.contracts)
			contract.accept(new Visitor<Contract>() {
				@Override
				public void postVisit(final Contract visitable) {
				}

				@Override
				public boolean preVisit(final Contract visitable) {
					if (visitable instanceof DataSinkContract<?, ?>
							&& !TestPlan.this.sinks.contains(visitable))
						TestPlan.this.sinks
								.add((DataSinkContract<?, ?>) visitable);
					if (visitable instanceof DataSourceContract<?, ?>
							&& !TestPlan.this.sources.contains(visitable))
						TestPlan.this.sources
								.add((DataSourceContract<?, ?>) visitable);
					return true;
				}
			});

		for (DataSourceContract<?, ?> source : this.sources) {
			getInput(source).fromFile(source.getStubClass(),
					source.getFilePath());
		}
	}

	/**
	 * Actually builds the plan but guarantees that the output can be read
	 * without additional knowledge. Currently the {@link SequentialOutputFormat} is used for a guaranteed
	 * deserializable
	 * output.<br>
	 * If a data source is not {@link SequentialOutputFormat}, it is replaced by
	 * a {@link SplittingOutputFormat}, with two outputs: the original one and
	 * one {@link SequentialOutputFormat}.
	 */
	private Plan buildPlanWithReadableSinks() {
		final Collection<DataSinkContract<?, ?>> existingSinks = this
				.getDataSinks();
		final Collection<DataSinkContract<?, ?>> wrappedSinks = new ArrayList<DataSinkContract<?, ?>>();
		for (final DataSinkContract<?, ?> dataSinkContract : existingSinks)
			// need a format which is deserializable without configuration
			if (dataSinkContract.getStubClass() != SequentialOutputFormat.class) {

				final DataSinkContract<Key, Value> safeSink = createDefaultSink(dataSinkContract.getName());
				safeSink.setInput(dataSinkContract.getInput());

				wrappedSinks.add(dataSinkContract);
				wrappedSinks.add(safeSink);

				this.expectedOutputs.put(safeSink, this.getExpectedOutput(dataSinkContract));
				this.actualOutputs.put(safeSink, this.getActualOutput(dataSinkContract));
				this.getActualOutput(dataSinkContract).fromFile(SequentialInputFormat.class, safeSink.getFilePath());

			} else {
				wrappedSinks.add(dataSinkContract);
				this.getActualOutput(dataSinkContract).fromFile(
						SequentialInputFormat.class,
						dataSinkContract.getFilePath());
			}

		return new Plan(wrappedSinks);
	}

	/**
	 * Creates a data sink which replicates the data to both given output sinks.
	 */
	/*
	 * @SuppressWarnings({ "unchecked", "rawtypes" })
	 * private DataSinkContract<Key, Value> createSplittingSink(
	 * final DataSinkContract<?, ?> dataSinkContract,
	 * final DataSinkContract<Key, Value> safeSink) {
	 * final DataSinkContract<Key, Value> wrappedSink = new DataSinkContract<Key, Value>(
	 * SplittingOutputFormat.class, dataSinkContract.getFilePath());
	 * SplittingOutputFormat
	 * .addOutputFormat(wrappedSink.getFormatParameters(),
	 * (Class<? extends OutputFormat>) dataSinkContract
	 * .getStubClass(),
	 * dataSinkContract.getFilePath(), dataSinkContract
	 * .getStubParameters());
	 * SplittingOutputFormat.addOutputFormat(
	 * wrappedSink.getFormatParameters(),
	 * (Class<? extends OutputFormat>) safeSink.getStubClass(),
	 * safeSink.getFilePath(), safeSink.getStubParameters());
	 * wrappedSink.setInput(dataSinkContract.getInput());
	 * return wrappedSink;
	 * }
	 */

	/**
	 * Sets the degree of parallelism for every node in the plan.
	 */
	private void syncDegreeOfParallelism(final Plan plan) {
		plan.accept(new Visitor<Contract>() {

			@Override
			public void postVisit(final Contract visitable) {
			}

			@Override
			public boolean preVisit(final Contract visitable) {
				int degree = TestPlan.this.getDegreeOfParallelism();
				if (visitable instanceof DataSourceContract<?, ?>) {
					degree = 1;
				} else if (degree > 1 && visitable instanceof DataSinkContract<?, ?>) {
					try {
						Path path = new Path(
								((DataSinkContract<?, ?>) visitable)
										.getFilePath());

						final FileSystem fs = path.getFileSystem();

						final FileStatus f = fs.getFileStatus(path);

						if (!f.isDir()) {
							fs.delete(path, false);
							fs.mkdirs(path);
						}
					} catch (IOException e) {
						e.printStackTrace();
					}
				}
				visitable.setDegreeOfParallelism(degree);
				return true;
			}
		});
	}
	
	//public void setDoubleT

	/**
	 * Returns the first output {@link TestPairs} of the TestPlan. If multiple
	 * contracts are tested in the TestPlan, it is recommended to use the {@link #getActualOutput(DataSinkContract)}
	 * method to unambiguously get
	 * the values.<br>
	 * The values are only meaningful after a {@link #run()}.
	 * 
	 * @return the first output of the TestPlan
	 */
	public TestPairs<Key, Value> getActualOutput() {
		return this.getActualOutput(0);
	}

	/**
	 * Returns the output {@link TestPairs} of the TestPlan associated with the
	 * given sink. This is the recommended method to get output pairs for more
	 * complex TestPlans.<br>
	 * The values are only meaningful after a {@link #run()}.
	 * 
	 * @param <K>
	 *        the type of the key
	 * @param <V>
	 *        the type of the value
	 * @param sink
	 *        the sink of which the associated output TestPairs should be
	 *        returned
	 * @return the output {@link TestPairs} of the TestPlan associated with the
	 *         given sink
	 */
	@SuppressWarnings("unchecked")
	public <K extends Key, V extends Value> TestPairs<K, V> getActualOutput(
			final DataSinkContract<K, V> sink) {
		TestPairs<K, V> values = (TestPairs<K, V>) this.actualOutputs.get(sink);
		if (values == null)
			this.actualOutputs.put(sink, values = new TestPairs<K, V>());
		return values;
	}

	/**
	 * Returns the output {@link TestPairs} associated with the <i>i</i>th
	 * output of the TestPlan. If multiple contracts are tested in the TestPlan,
	 * it is recommended to use the {@link #getActualOutput(DataSinkContract)} method to unambiguously get the values.<br>
	 * The values are only meaningful after a {@link #run()}.
	 * 
	 * @param number
	 *        the number of the output.
	 * @return the <i>i</i>th output of the TestPlan
	 */
	@SuppressWarnings("unchecked")
	public TestPairs<Key, Value> getActualOutput(final int number) {
		return (TestPairs<Key, Value>) this.getActualOutput(this.getDataSinks()
				.get(number));
	}

	private List<DataSinkContract<?, ?>> getDataSinks() {
		return this.sinks;
	}

	private List<? extends DataSourceContract<?, ?>> getDataSources() {
		return this.sources;
	}

	/**
	 * Returns the degreeOfParallelism.
	 * 
	 * @return the degreeOfParallelism
	 */
	public int getDegreeOfParallelism() {
		return this.degreeOfParallelism;
	}

	private ExecutionGraph getExecutionGraph() throws IOException,
			GraphConversionException {
		final Plan plan = this.buildPlanWithReadableSinks();
		this.syncDegreeOfParallelism(plan);
		this.initAdhocInputs();

		final OptimizedPlan optimizedPlan = compile(plan);
		this.replaceShippingStrategy(optimizedPlan);
		final JobGraph jobGraph = new JobGraphGenerator()
				.compileJobGraph(optimizedPlan);
		LibraryCacheManager.register(jobGraph.getJobID(), new String[0]);
		// final ExecutionGraph eg = new ExecutionGraph(jobGraph,
		// this.instanceManager);
		final ExecutionGraph eg = new ExecutionGraph(jobGraph,
				this.instanceManager);
		return eg;
	}

	private OptimizedPlan compile(final Plan plan) {
		final OptimizedPlan optimizedPlan = new PactCompiler(
				new CostEstimator()).compile(plan);
		return optimizedPlan;
	}

	private void replaceShippingStrategy(final OptimizedPlan optimizedPlan) {
		// final Field declaredField =
		// PactConnection.class.getDeclaredField("shipStrategy");
		// declaredField.setAccessible(true);
		for (final OptimizerNode node : optimizedPlan.getAllNodes()) {
			for (final PactConnection pactConnection : node
					.getIncomingConnections())
				// declaredField.set(pactConnection, ShipStrategy.FORWARD);
				pactConnection.setShipStrategy(ShipStrategy.FORWARD);
			for (final PactConnection pactConnection : node
					.getOutgoingConnections())
				// declaredField.set(pactConnection, ShipStrategy.FORWARD);
				pactConnection.setShipStrategy(ShipStrategy.FORWARD);
		}
	}

	private void initAdhocInputs() throws IOException {
		for (final DataSourceContract<?, ?> dataSourceContract : this.sources) {
			final TestPairs<?, ?> input = this.getInput(dataSourceContract);
			if (input.isAdhoc())
				input.saveToFile(dataSourceContract.getFilePath());
		}
	}

	/**
	 * Traverses the test plan and returns the first contracts that process the
	 * data of the given contract.
	 * 
	 * @param contract
	 *        the contract of which one preceding contracts should be
	 *        returned
	 * @return returns the first contract that process the data of the given
	 *         contract
	 */
	public Contract getOutputOfContract(Contract contract) {
		return getOutputsOfContract(contract)[0];
	}

	/**
	 * Traverses the test plan and returns all contracts that process the data
	 * of the given contract.
	 * 
	 * @param contract
	 *        the contract of which preceding contracts should be returned
	 * @return returns all contracts that process the data of the given contract
	 */
	public Contract[] getOutputsOfContract(final Contract contract) {
		final ArrayList<Contract> outputs = new ArrayList<Contract>();

		for (final Contract sink : this.sinks)
			sink.accept(new Visitor<Contract>() {
				LinkedList<Contract> outputStack = new LinkedList<Contract>();

				@Override
				public void postVisit(final Contract visitable) {
				}

				@Override
				public boolean preVisit(final Contract visitable) {
					if (visitable == contract)
						outputs.add(this.outputStack.peek());
					this.outputStack.push(visitable);
					return true;
				}
			});

		return outputs.toArray(new Contract[outputs.size()]);
	}

	/**
	 * Returns the first expected output {@link TestPairs} of the TestPlan. If
	 * multiple contracts are tested in the TestPlan, it is recommended to use
	 * the {@link #getExpectedOutput(DataSinkContract)} method to unambiguously
	 * set the values.
	 * 
	 * @return the first expected output of the TestPlan
	 */
	public TestPairs<Key, Value> getExpectedOutput() {
		return this.getExpectedOutput(0);
	}

	/**
	 * Returns the expected output {@link TestPairs} of the TestPlan associated
	 * with the given sink. This is the recommended method to set expected
	 * output pairs for more complex TestPlans.
	 * 
	 * @param <K>
	 *        the type of the key
	 * @param <V>
	 *        the type of the value
	 * @param sink
	 *        the sink of which the associated expected output TestPairs
	 *        should be returned
	 * @return the expected output {@link TestPairs} of the TestPlan associated
	 *         with the given sink
	 */
	@SuppressWarnings("unchecked")
	public <K extends Key, V extends Value> TestPairs<K, V> getExpectedOutput(
			final DataSinkContract<K, V> sink) {
		TestPairs<K, V> values = (TestPairs<K, V>) this.expectedOutputs
				.get(sink);
		if (values == null)
			this.expectedOutputs.put(sink, values = new TestPairs<K, V>());
		return values;
	}

	/**
	 * Returns the expected output {@link TestPairs} associated with the
	 * <i>i</i>th expected output of the TestPlan. If multiple contracts are
	 * tested in the TestPlan, it is recommended to use the {@link #getExpectedOutput(DataSinkContract)} method to
	 * unambiguously set
	 * the values.
	 * 
	 * @param number
	 *        the number of the expected output.
	 * @return the <i>i</i>th expected output of the TestPlan
	 */
	@SuppressWarnings("unchecked")
	public TestPairs<Key, Value> getExpectedOutput(final int number) {
		return (TestPairs<Key, Value>) this
				.getExpectedOutput(new ArrayList<DataSinkContract<?, ?>>(this
						.getDataSinks()).get(number));
	}

	/**
	 * Returns the first input {@link TestPairs} of the TestPlan. If multiple
	 * contracts are tested in the TestPlan, it is recommended to use the {@link #getInput(DataSourceContract)} method
	 * to unambiguously set the
	 * values.
	 * 
	 * @return the first input of the TestPlan
	 */
	public TestPairs<Key, Value> getInput() {
		return this.getInput(0);
	}

	/**
	 * Returns the input {@link TestPairs} of the TestPlan associated with the
	 * given source. This is the recommended method to set input pairs for more
	 * complex TestPlans.
	 * 
	 * @param <K>
	 *        the type of the key
	 * @param <V>
	 *        the type of the value
	 * @param source
	 *        the source of which the associated input TestPairs should be
	 *        returned
	 * @return the input {@link TestPairs} of the TestPlan associated with the
	 *         given source
	 */
	@SuppressWarnings("unchecked")
	public <K extends Key, V extends Value> TestPairs<K, V> getInput(
			final DataSourceContract<K, V> source) {
		TestPairs<K, V> values = (TestPairs<K, V>) this.inputs.get(source);
		if (values == null)
			this.inputs.put(source, values = new TestPairs<K, V>());
		return values;
	}

	/**
	 * Returns the input {@link TestPairs} associated with the <i>i</i>th input
	 * of the TestPlan. If multiple contracts are tested in the TestPlan, it is
	 * recommended to use the {@link #getInput(DataSourceContract)} method to
	 * unambiguously set the values.
	 * 
	 * @param number
	 *        the number of the input.
	 * @return the <i>i</i>th input of the TestPlan
	 */
	@SuppressWarnings("unchecked")
	public TestPairs<Key, Value> getInput(final int number) {
		return (TestPairs<Key, Value>) this.getInput(this.getDataSources().get(
				number));
	}

	/**
	 * Compiles the plan to an {@link ExecutionGraph} and executes it. If
	 * expected values have been specified, the actual outputs values are
	 * compared to the expected values.
	 */
	public void run() {
		try {
			final ExecutionGraph eg = this.getExecutionGraph();
			final LocalScheduler localScheduler = new LocalScheduler(this.instanceManager);
			localScheduler.schedulJob(eg);
			this.execute(eg, localScheduler);
		} catch (final Exception e) {
			fail(e, "plan scheduling");
		}
		this.validateResults();
	}

	/**
	 * Sets the degreeOfParallelism to the specified value.
	 * 
	 * @param degreeOfParallelism
	 *        the degreeOfParallelism to set
	 */
	public void setDegreeOfParallelism(final int degreeOfParallelism) {
		this.degreeOfParallelism = degreeOfParallelism;
	}

	@SuppressWarnings("unchecked")
	private void validateResults() {
		for (final DataSinkContract<?, ?> dataSinkContract : this
				.getDataSinks())
			// need a format which is deserializable without configuration
			if (dataSinkContract.getStubClass() == SequentialOutputFormat.class
					&& this.getExpectedOutput(dataSinkContract).isInitialized()) {
				final TestPairs<Key, Value> actualValues = new TestPairs<Key, Value>();
				actualValues.fromFile(SequentialInputFormat.class,
						dataSinkContract.getFilePath());

				final TestPairs<Key, Value> expectedValues = (TestPairs<Key, Value>) this
						.getExpectedOutput(dataSinkContract);

				final Iterator<KeyValuePair<Key, Value>> actualIterator = actualValues
						.iterator();
				final Iterator<KeyValuePair<Key, Value>> expectedIterator = expectedValues
						.iterator();
				Key currentKey = null;
				int itemIndex = 0;
				List<KeyValuePair<Key, Value>> expectedPairsWithCurrentKey = new ArrayList<KeyValuePair<Key, Value>>();
				while (actualIterator.hasNext() && expectedIterator.hasNext()) {
<<<<<<< HEAD

					final KeyValuePair<Key, Value> expected = expectedIterator.next();
					if (currentKey == null || expected.getKey().compareTo(currentKey) != 0) {
						KeyValuePair<Key, Value> unmatched = matchAllExpectedItems(actualIterator,
							expectedPairsWithCurrentKey);
						if (unmatched != null)
							throw new ArrayComparisonFailure(String.format(
								"Data sink %s contains unexpected values: ", dataSinkContract.getName()),
								new AssertionFailedError(Assert.format(" ", expectedPairsWithCurrentKey, unmatched)),
								itemIndex + expectedPairsWithCurrentKey.size() - 1);

						currentKey = expected.getKey();
=======
					final KeyValuePair<Key, Value> expected = expectedIterator.next(); 
					final KeyValuePair<Key, Value> actual = actualIterator.next();
					try {
						Key actualKey = actual.getKey();
						Value actualValue = actual.getValue();
						Key expectedKey = expected.getKey();
						Value expectedValue = expected.getValue();
						
						//Compare keys
						if(actualKey instanceof PactDouble && expectedKey instanceof PactDouble) {
							PactDouble actualDouble = (PactDouble) actualKey;
							PactDouble expectedDouble = (PactDouble) expectedKey;
							Assert.assertEquals(expectedDouble.getValue(), 
									actualDouble.getValue(), doubleDelta);
						} else {
							Assert.assertEquals(expectedKey, actualKey);
						}
						
						//Compare values
						if(actualValue instanceof PactDouble && expectedValue instanceof PactDouble) {
							PactDouble actualDouble = (PactDouble) actualValue;
							PactDouble expectedDouble = (PactDouble) expectedValue;
							Assert.assertEquals(expectedDouble.getValue(), 
									actualDouble.getValue(), doubleDelta);
						} else {
							Assert.assertEquals(expectedValue, actualValue);
						}
					} catch (final AssertionFailedError e) {
						throw new ArrayComparisonFailure(String.format(
								"Data sink %s contains unexpected values: ",
								dataSinkContract.getName()), e, index);
>>>>>>> 1bfeeaea
					}
					expectedPairsWithCurrentKey.add(expected);

					itemIndex++;
				}

				KeyValuePair<Key, Value> unmatched = matchAllExpectedItems(actualIterator, expectedPairsWithCurrentKey);
				if (unmatched != null)
					throw new ArrayComparisonFailure(String.format(
						"Data sink %s contains unexpected values: ", dataSinkContract.getName()),
						new AssertionFailedError(Assert.format(" ", expectedPairsWithCurrentKey, unmatched)),
						itemIndex - expectedPairsWithCurrentKey.size());

				if (!expectedPairsWithCurrentKey.isEmpty())
					fail("More elements expected: " + toString(expectedPairsWithCurrentKey.iterator()), dataSinkContract.getName());
				if (expectedIterator.hasNext())
					fail("More elements expected: " + toString(expectedIterator), dataSinkContract.getName());
				if (actualIterator.hasNext())
					fail("Less elements expected: " + toString(actualIterator), dataSinkContract.getName());
			}
	}

	private KeyValuePair<Key, Value> matchAllExpectedItems(final Iterator<KeyValuePair<Key, Value>> actualIterator,
			List<KeyValuePair<Key, Value>> expectedPairsWithCurrentKey)
			throws ArrayComparisonFailure {
		while (!expectedPairsWithCurrentKey.isEmpty() && actualIterator.hasNext()) {
			// match
			final KeyValuePair<Key, Value> actual = actualIterator.next();
			if (!expectedPairsWithCurrentKey.remove(actual))
				return actual;
		}
		return null;
	}

	private Object toString(Iterator<KeyValuePair<Key, Value>> iterator) {
		StringBuilder builder = new StringBuilder();
		for (int index = 0; index < 10 && iterator.hasNext(); index++) {
			builder.append(iterator.next());
			if (iterator.hasNext())
				builder.append(", ");
		}
		if (iterator.hasNext())
			builder.append("...");
		return builder.toString();
	}

	public static DataSinkContract<Key, Value> createDefaultSink(final String name) {
		return new DataSinkContract<Key, Value>(SequentialOutputFormat.class,
				getTestPlanFile("output"), name);
	}

	@SuppressWarnings({ "unchecked", "rawtypes" })
	public static DataSourceContract<Key, Value> createDefaultSource(final String name) {
		return new DataSourceContract(SequentialInputFormat.class,
				getTestPlanFile("input"), name);
	}

	static void fail(final String e, final Object... objects) {
		final ExecutionVertex vertex = firstOf(objects, ExecutionVertex.class);
		final Environment environment = firstOf(objects, Environment.class);
		String name = firstOf(objects, String.class);
		if (vertex != null)
			name = vertex.getName();
		else if (environment != null)
			name = environment.getTaskName();

		Assert.fail(name + ": " + e);
	}

	static void fail(final Throwable e, final Object... objects) {
		fail(StringUtils.stringifyException(e), objects);
	}

	@SuppressWarnings("unchecked")
	private static <T> T firstOf(final Object[] objects, final Class<T> klazz) {
		for (final Object object : objects)
			if (klazz.isInstance(object))
				return (T) object;
		return null;
	}

	static String getTestPlanFile(final String prefix) {
		return createTemporaryFile("testPlan", prefix);
	}

	private static String createTemporaryFile(String suffix, String prefix) {
		try {
			final File tempFile = File.createTempFile(suffix, prefix);
			tempFile.deleteOnExit();
			return tempFile.toURI().toString();
		} catch (final IOException e) {
			throw new IllegalStateException(
					"Cannot create temporary file for prefix " + prefix, e);
		}
	}

	@Override
	public void close() throws IOException {
		ClosableManager closableManager = new ClosableManager();

		for (TestPairs<?, ?> pairs : this.inputs.values())
			closableManager.add(pairs);
		for (TestPairs<?, ?> pairs : this.actualOutputs.values())
			closableManager.add(pairs);
		for (TestPairs<?, ?> pairs : this.expectedOutputs.values())
			closableManager.add(pairs);

		closableManager.close();
	}

}<|MERGE_RESOLUTION|>--- conflicted
+++ resolved
@@ -18,8 +18,10 @@
 import java.io.Closeable;
 import java.io.File;
 import java.io.IOException;
+import java.net.InetSocketAddress;
 import java.util.ArrayList;
 import java.util.Collection;
+import java.util.HashMap;
 import java.util.IdentityHashMap;
 import java.util.Iterator;
 import java.util.LinkedList;
@@ -46,6 +48,8 @@
 import eu.stratosphere.nephele.fs.FileStatus;
 import eu.stratosphere.nephele.fs.FileSystem;
 import eu.stratosphere.nephele.fs.Path;
+import eu.stratosphere.nephele.instance.InstanceTypeDescription;
+import eu.stratosphere.nephele.instance.InstanceTypeDescriptionFactory;
 import eu.stratosphere.nephele.jobgraph.JobGraph;
 import eu.stratosphere.nephele.jobmanager.InputSplitAssigner;
 import eu.stratosphere.nephele.jobmanager.scheduler.local.LocalScheduler;
@@ -149,7 +153,7 @@
 			if (newExecutionState == ExecutionState.FAILED) {
 				TestPlan.this.erroneousVertex = this.executionVertex;
 				TestPlan.this.executionError = optionalMessage;
-				ee.cancelExecution();			
+				ee.cancelExecution();
 			}
 		}
 
@@ -164,13 +168,16 @@
 		}
 	}
 
+	private static final InstanceTypeDescription MOCK_INSTANCE_DESCRIPTION = InstanceTypeDescriptionFactory.construct(
+		MockInstanceManager.DEFAULT_INSTANCE_TYPE, MockInstance.DESCRIPTION, 1);
+
+	private static DataSinkContract<?, ?> ALL_SINKS = null;
+
 	private final Map<DataSinkContract<?, ?>, TestPairs<?, ?>> actualOutputs = new IdentityHashMap<DataSinkContract<?, ?>, TestPairs<?, ?>>();
 
 	private final Contract[] contracts;
 
 	private int degreeOfParallelism = 1;
-	
-	private double doubleDelta = 0;
 
 	private volatile ExecutionVertex erroneousVertex = null;
 
@@ -185,6 +192,10 @@
 	private final List<DataSinkContract<?, ?>> sinks = new ArrayList<DataSinkContract<?, ?>>();
 
 	private final List<DataSourceContract<?, ?>> sources = new ArrayList<DataSourceContract<?, ?>>();
+
+	private final Map<DataSinkContract<?, ?>, FuzzyTestValueSimilarity<?>> fuzzySimilarity = new HashMap<DataSinkContract<?, ?>, FuzzyTestValueSimilarity<?>>();
+
+	private final Map<DataSinkContract<?, ?>, FuzzyTestValueMatcher<?>> fuzzyMatchers = new HashMap<DataSinkContract<?, ?>, FuzzyTestValueMatcher<?>>();
 
 	/**
 	 * Initializes TestPlan with the given {@link Contract}s. Like the original {@link Plan}, the contracts may be
@@ -199,6 +210,8 @@
 		if (contracts.length == 0)
 			throw new IllegalArgumentException();
 
+		this.fuzzyMatchers.put(ALL_SINKS, new EqualityValueMatcher<Value>());
+
 		final Configuration config = new Configuration();
 		config.setString(PactConfigConstants.DEFAULT_INSTANCE_TYPE_KEY,
 				"standard,1,1,200,1,1");
@@ -207,12 +220,9 @@
 		this.contracts = new InputOutputAdder().process(contracts);
 
 		this.findSinksAndSources();
-
-		TestPlanTestCase.addTestPlan(this);
-	}
-
-	/**
-<<<<<<< HEAD
+	}
+
+	/**
 	 * Initializes TestPlan with the given {@link Contract}s. Like the original {@link Plan}, the contracts may be
 	 * {@link DataSinkContract}s. However, it
 	 * is also possible to add arbitrary Contracts, to which DataSinkContracts
@@ -231,29 +241,157 @@
 	 * @return the sinks
 	 */
 	public List<DataSinkContract<?, ?>> getSinks() {
-		return sinks;
-	}
-
-=======
-	 * Set the allowed delta for PactDouble values. This is important because of inaccuracies
-	 * related to floating point calculation.
-	 * 
-	 * @param delta the delta that the actual value is allowed to differ from the expected value.
+		return this.sinks;
+	}
+
+	/**
+	 * Set the allowed delta for PactDouble values to match expected and actual values that differ due to inaccuracies
+	 * in the floating point calculation.
+	 * 
+	 * @param delta
+	 *        the delta that the actual value is allowed to differ from the expected value.
 	 */
 	public void setAllowedPactDoubleDelta(double delta) {
-		doubleDelta = delta;
-	}
-	
-	/**
-	 * Allowed delta for PactDouble values, default value is 0;
+		setFuzzyValueMatcher(new NaiveFuzzyValueMatcher<PactDouble>());
+		setFuzzyValueSimilarity(new DoubleValueSimilarity(delta));
+	}
+
+	/**
+	 * Sets a fuzzy similarity measure for the values of the given data sink.
+	 * 
+	 * @param <V>
+	 *        the value type
+	 * @param sink
+	 *        the data sink
+	 * @param similarity
+	 *        the similarity measure to use
+	 */
+	public <V extends Value> void setFuzzyValueSimilarity(DataSinkContract<?, ? extends V> sink,
+			FuzzyTestValueSimilarity<V> similarity) {
+		this.fuzzySimilarity.put(sink, similarity);
+	}
+
+	/**
+	 * Sets a fuzzy similarity measure for the values of all data sinks.
+	 * 
+	 * @param similarity
+	 *        the similarity measure to use
+	 */
+	public void setFuzzyValueSimilarity(FuzzyTestValueSimilarity<?> similarity) {
+		this.fuzzySimilarity.put(ALL_SINKS, similarity);
+	}
+
+	/**
+	 * Removes the fuzzy similarity measure of the given data sink.
+	 * 
+	 * @param sink
+	 *        the data sink
+	 */
+	public void removeFuzzyValueSimilarity(DataSinkContract<?, ?> sink) {
+		this.fuzzySimilarity.remove(sink);
+	}
+
+	/**
+	 * Returns the fuzzy similarity measure of the given data sink. If no measure has been explicitly set for this sink,
+	 * the measure for all sinks is returned if set.
+	 * 
+	 * @param sink
+	 *        the data sink
+	 * @param <V>
+	 *        the value type
+	 * @return the similarity measure
+	 */
+	@SuppressWarnings("unchecked")
+	public <V extends Value> FuzzyTestValueSimilarity<V> getFuzzySimilarity(DataSinkContract<?, ? extends V> sink) {
+		FuzzyTestValueSimilarity<?> matcher = this.fuzzySimilarity.get(sink);
+		if (matcher == null)
+			matcher = this.fuzzySimilarity.get(ALL_SINKS);
+		return (FuzzyTestValueSimilarity<V>) matcher;
+	}
+
+	/**
+	 * Returns the default fuzzy similarity measure of all data sinks.
+	 * 
+	 * @return the similarity measure
+	 */
+	public FuzzyTestValueSimilarity<?> getFuzzySimilarity() {
+		return this.fuzzySimilarity.get(ALL_SINKS);
+	}
+
+	/**
+	 * Sets a fuzzy global matcher for the values of the given data sink.
+	 * 
+	 * @param <V>
+	 *        the value type
+	 * @param sink
+	 *        the data sink
+	 * @param matcher
+	 *        the global matcher to use
+	 */
+	public <V extends Value> void setFuzzyValueMatcher(DataSinkContract<?, ? extends V> sink,
+			FuzzyTestValueMatcher<V> matcher) {
+		this.fuzzyMatchers.put(sink, matcher);
+	}
+
+	/**
+	 * Sets a fuzzy global matcher for the values of all data sinks.
+	 * 
+	 * @param matcher
+	 *        the global matcher to use
+	 */
+	public void setFuzzyValueMatcher(FuzzyTestValueMatcher<?> matcher) {
+		this.fuzzyMatchers.put(ALL_SINKS, matcher);
+	}
+
+	/**
+	 * Removes the fuzzy global matcher of the given data sink.
+	 * 
+	 * @param sink
+	 *        the data sink
+	 */
+	public void removeFuzzyValueMatcher(DataSinkContract<?, ?> sink) {
+		this.fuzzyMatchers.remove(sink);
+	}
+
+	/**
+	 * Returns the global matcher of the given data sink. If no measure has been explicitly set for this sink,
+	 * the matcher for all sinks is returned if set.
+	 * 
+	 * @param sink
+	 *        the data sink
+	 * @param <V>
+	 *        the value type
+	 * @return the global matcher
+	 */
+	@SuppressWarnings("unchecked")
+	public <V extends Value> FuzzyTestValueMatcher<V> getFuzzyMatcher(DataSinkContract<?, ? extends V> sink) {
+		FuzzyTestValueMatcher<?> matcher = this.fuzzyMatchers.get(sink);
+		if (matcher == null)
+			matcher = this.fuzzyMatchers.get(ALL_SINKS);
+		return (FuzzyTestValueMatcher<V>) matcher;
+	}
+
+	/**
+	 * Returns the default fuzzy global matcher of all data sinks.
+	 * 
+	 * @return the global matcher
+	 */
+	public FuzzyTestValueMatcher<?> getFuzzyMatcher() {
+		return this.fuzzyMatchers.get(ALL_SINKS);
+	}
+
+	/**
+	 * Allowed delta for PactDouble values, default value is 0.
 	 * 
 	 * @return the allowed delta
 	 */
 	public double getAllowedPactDoubleDelta() {
-		return doubleDelta;
-	}
-	
->>>>>>> 1bfeeaea
+		FuzzyTestValueSimilarity<?> matcher = this.fuzzySimilarity.get(ALL_SINKS);
+		if (matcher instanceof DoubleValueSimilarity)
+			return ((DoubleValueSimilarity) matcher).getDelta();
+		return 0;
+	}
+
 	/**
 	 * Locally executes the {@link ExecutionGraph}.
 	 */
@@ -314,10 +452,9 @@
 				}
 			});
 
-		for (DataSourceContract<?, ?> source : this.sources) {
-			getInput(source).fromFile(source.getStubClass(),
+		for (DataSourceContract<?, ?> source : this.sources)
+			this.getInput(source).fromFile(source.getStubClass(),
 					source.getFilePath());
-		}
 	}
 
 	/**
@@ -395,9 +532,9 @@
 			@Override
 			public boolean preVisit(final Contract visitable) {
 				int degree = TestPlan.this.getDegreeOfParallelism();
-				if (visitable instanceof DataSourceContract<?, ?>) {
+				if (visitable instanceof DataSourceContract<?, ?>)
 					degree = 1;
-				} else if (degree > 1 && visitable instanceof DataSinkContract<?, ?>) {
+				else if (degree > 1 && visitable instanceof DataSinkContract)
 					try {
 						Path path = new Path(
 								((DataSinkContract<?, ?>) visitable)
@@ -414,14 +551,13 @@
 					} catch (IOException e) {
 						e.printStackTrace();
 					}
-				}
 				visitable.setDegreeOfParallelism(degree);
 				return true;
 			}
 		});
 	}
-	
-	//public void setDoubleT
+
+	// public void setDoubleT
 
 	/**
 	 * Returns the first output {@link TestPairs} of the TestPlan. If multiple
@@ -500,7 +636,7 @@
 		this.syncDegreeOfParallelism(plan);
 		this.initAdhocInputs();
 
-		final OptimizedPlan optimizedPlan = compile(plan);
+		final OptimizedPlan optimizedPlan = this.compile(plan);
 		this.replaceShippingStrategy(optimizedPlan);
 		final JobGraph jobGraph = new JobGraphGenerator()
 				.compileJobGraph(optimizedPlan);
@@ -513,8 +649,8 @@
 	}
 
 	private OptimizedPlan compile(final Plan plan) {
-		final OptimizedPlan optimizedPlan = new PactCompiler(
-				new CostEstimator()).compile(plan);
+		final OptimizedPlan optimizedPlan = new PactCompiler(null, new CostEstimator(), new InetSocketAddress(0))
+			.compile(plan, MOCK_INSTANCE_DESCRIPTION);
 		return optimizedPlan;
 	}
 
@@ -553,7 +689,7 @@
 	 *         contract
 	 */
 	public Contract getOutputOfContract(Contract contract) {
-		return getOutputsOfContract(contract)[0];
+		return this.getOutputsOfContract(contract)[0];
 	}
 
 	/**
@@ -741,86 +877,71 @@
 						.iterator();
 				Key currentKey = null;
 				int itemIndex = 0;
-				List<KeyValuePair<Key, Value>> expectedPairsWithCurrentKey = new ArrayList<KeyValuePair<Key, Value>>();
+				List<Value> expectedValuesWithCurrentKey = new ArrayList<Value>();
+				List<Value> actualValuesWithCurrentKey = new ArrayList<Value>();
 				while (actualIterator.hasNext() && expectedIterator.hasNext()) {
-<<<<<<< HEAD
 
 					final KeyValuePair<Key, Value> expected = expectedIterator.next();
-					if (currentKey == null || expected.getKey().compareTo(currentKey) != 0) {
-						KeyValuePair<Key, Value> unmatched = matchAllExpectedItems(actualIterator,
-							expectedPairsWithCurrentKey);
-						if (unmatched != null)
-							throw new ArrayComparisonFailure(String.format(
-								"Data sink %s contains unexpected values: ", dataSinkContract.getName()),
-								new AssertionFailedError(Assert.format(" ", expectedPairsWithCurrentKey, unmatched)),
-								itemIndex + expectedPairsWithCurrentKey.size() - 1);
-
+					if (currentKey == null)
 						currentKey = expected.getKey();
-=======
-					final KeyValuePair<Key, Value> expected = expectedIterator.next(); 
-					final KeyValuePair<Key, Value> actual = actualIterator.next();
-					try {
-						Key actualKey = actual.getKey();
-						Value actualValue = actual.getValue();
-						Key expectedKey = expected.getKey();
-						Value expectedValue = expected.getValue();
-						
-						//Compare keys
-						if(actualKey instanceof PactDouble && expectedKey instanceof PactDouble) {
-							PactDouble actualDouble = (PactDouble) actualKey;
-							PactDouble expectedDouble = (PactDouble) expectedKey;
-							Assert.assertEquals(expectedDouble.getValue(), 
-									actualDouble.getValue(), doubleDelta);
-						} else {
-							Assert.assertEquals(expectedKey, actualKey);
-						}
-						
-						//Compare values
-						if(actualValue instanceof PactDouble && expectedValue instanceof PactDouble) {
-							PactDouble actualDouble = (PactDouble) actualValue;
-							PactDouble expectedDouble = (PactDouble) expectedValue;
-							Assert.assertEquals(expectedDouble.getValue(), 
-									actualDouble.getValue(), doubleDelta);
-						} else {
-							Assert.assertEquals(expectedValue, actualValue);
-						}
-					} catch (final AssertionFailedError e) {
-						throw new ArrayComparisonFailure(String.format(
-								"Data sink %s contains unexpected values: ",
-								dataSinkContract.getName()), e, index);
->>>>>>> 1bfeeaea
-					}
-					expectedPairsWithCurrentKey.add(expected);
+					else if (expected.getKey().compareTo(currentKey) != 0)
+						this.matchValues(dataSinkContract, actualIterator, currentKey, itemIndex,
+							expectedValuesWithCurrentKey, actualValuesWithCurrentKey);
+					expectedValuesWithCurrentKey.add(expected.getValue());
 
 					itemIndex++;
 				}
 
-				KeyValuePair<Key, Value> unmatched = matchAllExpectedItems(actualIterator, expectedPairsWithCurrentKey);
-				if (unmatched != null)
-					throw new ArrayComparisonFailure(String.format(
-						"Data sink %s contains unexpected values: ", dataSinkContract.getName()),
-						new AssertionFailedError(Assert.format(" ", expectedPairsWithCurrentKey, unmatched)),
-						itemIndex - expectedPairsWithCurrentKey.size());
-
-				if (!expectedPairsWithCurrentKey.isEmpty())
-					fail("More elements expected: " + toString(expectedPairsWithCurrentKey.iterator()), dataSinkContract.getName());
-				if (expectedIterator.hasNext())
-					fail("More elements expected: " + toString(expectedIterator), dataSinkContract.getName());
-				if (actualIterator.hasNext())
-					fail("Less elements expected: " + toString(actualIterator), dataSinkContract.getName());
+				// remaining values
+				if (!expectedValuesWithCurrentKey.isEmpty())
+					this.matchValues(dataSinkContract, actualIterator, currentKey, itemIndex,
+						expectedValuesWithCurrentKey, actualValuesWithCurrentKey);
+
+				// if (!expectedPairsWithCurrentKey.isEmpty())
+				// fail("More elements expected: " + toString(expectedPairsWithCurrentKey.iterator()),
+				// dataSinkContract.getName());
+				if (!expectedValuesWithCurrentKey.isEmpty() || expectedIterator.hasNext())
+					fail("More elements expected: " + expectedValuesWithCurrentKey + this.toString(expectedIterator),
+						dataSinkContract.getName());
+				if (!actualValuesWithCurrentKey.isEmpty() || actualIterator.hasNext())
+					fail("Less elements expected: " + actualValuesWithCurrentKey + this.toString(actualIterator),
+						dataSinkContract.getName());
 			}
 	}
 
-	private KeyValuePair<Key, Value> matchAllExpectedItems(final Iterator<KeyValuePair<Key, Value>> actualIterator,
-			List<KeyValuePair<Key, Value>> expectedPairsWithCurrentKey)
+	private void matchValues(final DataSinkContract<?, ?> dataSinkContract,
+			final Iterator<KeyValuePair<Key, Value>> actualIterator, Key currentKey, int itemIndex,
+			List<Value> expectedValuesWithCurrentKey, List<Value> actualValuesWithCurrentKey)
 			throws ArrayComparisonFailure {
-		while (!expectedPairsWithCurrentKey.isEmpty() && actualIterator.hasNext()) {
-			// match
-			final KeyValuePair<Key, Value> actual = actualIterator.next();
-			if (!expectedPairsWithCurrentKey.remove(actual))
-				return actual;
-		}
-		return null;
+		KeyValuePair<Key, Value> actualPair = null;
+		while (actualIterator.hasNext()) {
+			actualPair = actualIterator.next();
+			int keyComparison = actualPair.getKey().compareTo(currentKey);
+			if (keyComparison < 0)
+				throw new ArrayComparisonFailure(String.format(
+					"Data sink %s contains unexpected values: ", dataSinkContract.getName()),
+					new AssertionFailedError(Assert.format(" ",
+						new KeyValuePair<Key, Value>(currentKey, expectedValuesWithCurrentKey.get(0)), actualPair)),
+					itemIndex + expectedValuesWithCurrentKey.size() - 1);
+			if (keyComparison != 0)
+				break;
+			actualValuesWithCurrentKey.add(actualPair.getValue());
+			actualPair = null;
+		}
+
+		FuzzyTestValueMatcher<Value> fuzzyMatcher = this.getFuzzyMatcher(dataSinkContract);
+		FuzzyTestValueSimilarity<Value> fuzzySimilarity = this.getFuzzySimilarity(dataSinkContract);
+		fuzzyMatcher.removeMatchingValues(fuzzySimilarity, expectedValuesWithCurrentKey,
+			actualValuesWithCurrentKey);
+
+		if (!expectedValuesWithCurrentKey.isEmpty() || !actualValuesWithCurrentKey.isEmpty())
+			throw new ArrayComparisonFailure(String.format(
+				"Data sink %s contains unexpected values: ", dataSinkContract.getName()),
+				new AssertionFailedError(Assert.format(" ", expectedValuesWithCurrentKey,
+					actualValuesWithCurrentKey)), itemIndex + expectedValuesWithCurrentKey.size() - 1);
+
+		if (actualPair != null)
+			actualValuesWithCurrentKey.add(actualPair.getValue());
 	}
 
 	private Object toString(Iterator<KeyValuePair<Key, Value>> iterator) {
@@ -835,11 +956,27 @@
 		return builder.toString();
 	}
 
+	/**
+	 * Creates a default sink with the given name. This sink may be used with ad-hoc values added to the corresponding
+	 * {@link TestPairs}.
+	 * 
+	 * @param name
+	 *        the name of the sink
+	 * @return the created sink
+	 */
 	public static DataSinkContract<Key, Value> createDefaultSink(final String name) {
 		return new DataSinkContract<Key, Value>(SequentialOutputFormat.class,
 				getTestPlanFile("output"), name);
 	}
 
+	/**
+	 * Creates a default source with the given name. This sink may be used with ad-hoc values added to the corresponding
+	 * {@link TestPairs}.
+	 * 
+	 * @param name
+	 *        the name of the source
+	 * @return the created source
+	 */
 	@SuppressWarnings({ "unchecked", "rawtypes" })
 	public static DataSourceContract<Key, Value> createDefaultSource(final String name) {
 		return new DataSourceContract(SequentialInputFormat.class,
