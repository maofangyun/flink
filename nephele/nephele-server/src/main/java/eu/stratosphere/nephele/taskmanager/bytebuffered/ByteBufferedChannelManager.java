--- conflicted
+++ resolved
@@ -392,14 +392,7 @@
 	}
 
 	private boolean processEnvelopeEnvelopeWithoutBuffer(final TransferEnvelope transferEnvelope,
-<<<<<<< HEAD
-			final TransferEnvelopeReceiverList receiverList)
-	{
-		if (LOG.isDebugEnabled())
-			LOG.debug("Received envelope without buffer with event list size " + transferEnvelope.getEventList().size());
-=======
 			final TransferEnvelopeReceiverList receiverList) {
->>>>>>> 98801f6f
 
 		// No need to copy anything
 		final Iterator<ChannelID> localIt = receiverList.getLocalReceivers().iterator();
@@ -472,16 +465,6 @@
 				this.receiverCache.put(sourceChannelID, receiverList);
 
 				if (LOG.isDebugEnabled()) {
-<<<<<<< HEAD
-					StringBuilder bld = new StringBuilder();
-					bld.append("Receiver list for source channel ID " + sourceChannelID + " at task manager " + this.localConnectionInfo + '\n');
-					
-					if (receiverList.hasLocalReceivers()) {
-						bld.append("\tLocal receivers:\n");
-						final Iterator<ChannelID> it = receiverList.getLocalReceivers().iterator();
-						while (it.hasNext()) {
-							bld.append("\t\t" + it.next() + '\n');
-=======
 
 					final StringBuilder sb = new StringBuilder();
 					sb.append("Receiver list for source channel ID " + sourceChannelID + " at task manager "
@@ -492,22 +475,14 @@
 						final Iterator<ChannelID> it = receiverList.getLocalReceivers().iterator();
 						while (it.hasNext()) {
 							sb.append("\t\t" + it.next() + "\n");
->>>>>>> 98801f6f
 						}
 					}
 
 					if (receiverList.hasRemoteReceivers()) {
-<<<<<<< HEAD
-						bld.append("Remote receivers:\n");
-						final Iterator<InetSocketAddress> it = receiverList.getRemoteReceivers().iterator();
-						while (it.hasNext()) {
-							bld.append("\t\t" + it.next() + '\n');
-=======
 						sb.append("Remote receivers:\n");
 						final Iterator<InetSocketAddress> it = receiverList.getRemoteReceivers().iterator();
 						while (it.hasNext()) {
 							sb.append("\t\t" + it.next() + "\n");
->>>>>>> 98801f6f
 						}
 					}
 
@@ -536,12 +511,6 @@
 	public void processEnvelopeFromInputChannel(final TransferEnvelope transferEnvelope) throws IOException,
 			InterruptedException {
 
-<<<<<<< HEAD
-		if (LOG.isDebugEnabled())
-			LOG.debug("Received envelope from input channel");
-
-=======
->>>>>>> 98801f6f
 		processEnvelope(transferEnvelope, false);
 	}
 
